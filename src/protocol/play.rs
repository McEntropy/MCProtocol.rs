<<<<<<< HEAD
use drax::{nbt::CompoundTag, VarInt, Maybe};
=======
use drax::{nbt::CompoundTag, Maybe, SizedVec, VarInt};
use uuid::Uuid;

use crate::chat::Chat;

use super::{chunk::Chunk, GameProfile};
>>>>>>> f5808374

const MULTIPLY_DE_BRUIJN_BIT_POSITION: [i32; 32] = [
    0, 1, 28, 2, 29, 14, 24, 3, 30, 22, 20, 15, 25, 17, 4, 8, 31, 27, 13, 23, 21, 19, 16, 7, 26,
    12, 18, 6, 11, 5, 10, 9,
];

pub const fn ceil_log_2(n: i32) -> i32 {
    let n = if is_power_of_2(n) { n } else { shift_2(n) };
    MULTIPLY_DE_BRUIJN_BIT_POSITION
        [((((n as u64 * 125613361u64) >> 27u64) as i32) & 0x1Fi32) as usize]
}

const fn is_power_of_2(n: i32) -> bool {
    n != 0i32 && (n & (n - 1i32)) == 0i32
}

const fn shift_2(n: i32) -> i32 {
    let mut n2 = n - 1i32;
    n2 |= n2 >> 1i32;
    n2 |= n2 >> 2i32;
    n2 |= n2 >> 4i32;
    n2 |= n2 >> 8i32;
    n2 |= n2 >> 16i32;
    n2 + 1i32
}

const fn log2(n: i32) -> i32 {
    ceil_log_2(n) - if is_power_of_2(n) { 0i32 } else { 1i32 }
}

#[derive(Debug)]
pub struct BlockPos {
    pub x: i32,
    pub y: i32,
    pub z: i32,
}

impl BlockPos {
    const PACKED_Z_LENGTH: i32 = (1i32 + log2(shift_2(30000000)));
    const PACKED_X_LENGTH: i32 = (Self::PACKED_Z_LENGTH) as i32;
    const PACKED_Y_LENGTH: i32 =
        (64u64 - Self::PACKED_X_LENGTH as u64 - Self::PACKED_Z_LENGTH as u64) as i32;
    const PACKED_X_MASK: i64 = ((1u64 << Self::PACKED_X_LENGTH) - 1u64) as i64;
    const PACKED_Y_MASK: i64 = ((1u64 << Self::PACKED_Y_LENGTH) - 1u64) as i64;
    const PACKED_Z_MASK: i64 = ((1u64 << Self::PACKED_Z_LENGTH) - 1u64) as i64;
    const Z_OFFSET: i32 = (Self::PACKED_Y_LENGTH) as i32;
    const X_OFFSET: i32 = (Self::PACKED_Y_LENGTH + Self::PACKED_Z_LENGTH) as i32;
}

impl drax::transport::DraxTransport for BlockPos {
    fn write_to_transport(
        &self,
        context: &mut drax::transport::TransportProcessorContext,
        writer: &mut std::io::Cursor<Vec<u8>>,
    ) -> drax::transport::Result<()> {
        let mut value: i64 = 0;
        value |= (self.x as i64 & Self::PACKED_X_MASK) << Self::X_OFFSET;
        value |= self.y as i64 & Self::PACKED_Y_MASK;
        value |= (self.z as i64 & Self::PACKED_Z_MASK) << Self::Z_OFFSET;
        value.write_to_transport(context, writer)
    }

    fn read_from_transport<R: std::io::Read>(
        context: &mut drax::transport::TransportProcessorContext,
        read: &mut R,
    ) -> drax::transport::Result<Self>
    where
        Self: Sized,
    {
        let long = i64::read_from_transport(context, read)?;
        let x = (long << (64 - Self::X_OFFSET - Self::PACKED_X_LENGTH)
            >> (64 - Self::PACKED_X_LENGTH)) as i32;
        let y = (long << (64 - Self::PACKED_Y_LENGTH) >> (64 - Self::PACKED_Y_LENGTH)) as i32;
        let z = (long << (64 - Self::Z_OFFSET - Self::PACKED_Z_LENGTH)
            >> (64 - Self::PACKED_Z_LENGTH)) as i32;
        Ok(BlockPos { x, y, z })
    }

    fn precondition_size(
        &self,
        _: &mut drax::transport::TransportProcessorContext,
    ) -> drax::transport::Result<usize> {
        Ok(8)
    }
}

#[derive(drax_derive::DraxTransport, Debug, Default)]
pub struct RelativeArgument {
    current_mask: u8,
}

impl RelativeArgument {
    pub const X: u8 = Self::get_mask(0);
    pub const Y: u8 = Self::get_mask(1);
    pub const Z: u8 = Self::get_mask(2);
    pub const Y_ROT: u8 = Self::get_mask(3);
    pub const X_ROT: u8 = Self::get_mask(4);

    pub fn from_mask(current_mask: u8) -> Self {
        Self { current_mask }
    }

    const fn get_mask(value: u8) -> u8 {
        1 << value
    }

    pub fn set(&mut self, value: u8) {
        self.current_mask |= value;
    }

    pub fn is_set(&self, value: u8) -> bool {
        (self.current_mask & value) == value
    }
}

#[derive(drax_derive::DraxTransport, Debug)]
<<<<<<< HEAD
pub struct Identifier {
    pub data: String,
}

impl Identifier {
    pub fn new(data: String) -> Identifier {
        Identifier { data: String::from("minecraft:") + &data }
    }
}

#[derive(Debug)]
pub struct ItemStack {
    pub id: Maybe<VarInt>,
    pub count: Maybe<u8>,
    pub tag: Maybe<CompoundTag>,
}

impl drax::transport::DraxTransport for ItemStack {
    fn write_to_transport(
        &self,
        context: &mut drax::transport::TransportProcessorContext,
        writer: &mut std::io::Cursor<Vec<u8>>,
    ) -> drax::transport::Result<()> {
        if let (Some(id), Some(count)) = (self.id, self.count) {
            if count == 0 {
                false.write_to_transport(context, writer)
            } else {
                true.write_to_transport(context, writer)?;
                id.write_to_transport(context, writer)?;
                count.write_to_transport(context, writer)?;
                match &self.tag {
                    Some(n) => drax::nbt::write_nbt(&n, writer),
                    None => (0 as u8).write_to_transport(context, writer)
                }
            }
        } else {
            false.write_to_transport(context, writer)
        }
    }
    fn read_from_transport<R: std::io::Read>(
        context: &mut drax::transport::TransportProcessorContext,
        read: &mut R,
    ) -> drax::transport::Result<Self>
    where
        Self: Sized,
    {
        let present = bool::read_from_transport(context, read)?;
        if present {
            let id = VarInt::read_from_transport(context, read)?;
            let count = u8::read_from_transport(context, read)?;
            let tag = drax::nbt::read_nbt(read, 32767)?;
            Ok(ItemStack { id: Some(id), count: Some(count), tag })
        } else {
            Ok(ItemStack {
                id: None,
                count: None,
                tag: None,
            })
        }
    }
    fn precondition_size(
        &self,
        context: &mut drax::transport::TransportProcessorContext,
    ) -> drax::transport::Result<usize> {
        let mut size: usize = 0;
        if let (Some(id), Some(count)) = (self.id, self.count) {
            if count == 0 {
                return Ok(1 as usize);
            } else {
                size += drax::transport::DraxTransport::precondition_size(&id, context)?;
                size += 1;
                if let Some(tag) = &self.tag {
                    size += drax::nbt::size_nbt(&tag);
                }
                Ok(size)
            }
        } else {
            Ok(1 as usize)
        }
    }
}

pub mod sb {
    use drax::VarLong;
    use drax::{nbt::CompoundTag, Maybe, SizedVec, VarInt};
    use uuid::Uuid;

    use crate::protocol::chunk::Chunk;
    use crate::{chat::Chat, commands::Command, protocol::GameProfile};
    use crate::protocol::bit_storage::BitStorage;

    use super::{BlockPos, Identifier, ItemStack};

    #[derive(drax_derive::DraxTransport, Debug)]
    pub struct AcceptTeleportation {
        pub id: VarInt,
    }
    
    #[derive(drax_derive::DraxTransport, Debug)]
    pub struct BlockEntityTagQuery {
        pub id: VarInt,
        pub location: BlockPos,
    }

    #[derive(drax_derive::DraxTransport, Debug)]
    pub struct ChangeDifficulty {
        pub difficulty: u8,
    }

    // TODO: chat packets

    #[derive(drax_derive::DraxTransport, Debug)]
    pub struct ContainerButtonClick {
        pub window_id: u8,
        pub button_id: u8,
    }

    #[derive(drax_derive::DraxTransport, Debug)]
    pub struct ContainerClick {
        pub window_id: u8,
        pub state_id: VarInt,
        pub slot: i16,
        pub button: u8,
        pub mode: VarInt,
        pub slots_array: SizedVec<ItemStack>,
        pub carried_item: ItemStack
    }

    #[derive(drax_derive::DraxTransport, Debug)]
    pub struct ContainerClose {
        pub window_id: u8,
    }

    #[derive(drax_derive::DraxTransport, Debug)]
    pub struct PluginMessage {
        pub channel: Identifier,
        pub data: Vec<u8>,
    }

    #[derive(drax_derive::DraxTransport, Debug)]
    pub struct EditBook {
        pub slot: VarInt,
        pub count: VarInt,
        pub entries: Vec<String>,
        pub titled: bool,
        pub title: Maybe<String>,
    }

    #[derive(drax_derive::DraxTransport, Debug)]
    pub struct EntityTagQuery {
        pub transaction_id: VarInt,
        pub entity_id: VarInt,
    }

    #[derive(drax_derive::DraxTransport, Debug)]
    pub struct Interact {
        pub id: VarInt,
        pub interact_type: VarInt,
        pub target_x: Maybe<f32>,
        pub target_y: Maybe<f32>,
        pub target_z: Maybe<f32>,
        pub hand: Maybe<VarInt>,
        pub sneaking: bool,
    }

    #[derive(drax_derive::DraxTransport, Debug)]
    pub struct JigsawGenerate {
        pub location: BlockPos,
        pub levels: VarInt,
        pub keep_jigsaws: bool,
    }

    #[derive(drax_derive::DraxTransport, Debug)]
    pub struct KeepAlive {
        pub id: i64,
    }

    #[derive(drax_derive::DraxTransport, Debug)]
    pub struct LockDifficulty {
        pub locked: bool,
    }

    #[derive(drax_derive::DraxTransport, Debug)]
    pub struct MovePlayer {
        pub x: f64,
        pub y: f64,
        pub z: f64,
        pub on_ground: bool,
    }

    #[derive(drax_derive::DraxTransport, Debug)]
    pub struct MoveRotatePlayer {
        pub x: f64,
        pub y: f64,
        pub z: f64,
        pub yaw: f32,
        pub pitch: f32,
        pub on_ground: bool,
    }

    #[derive(drax_derive::DraxTransport, Debug)]
    pub struct RotatePlayer {
        pub yaw: f32,
        pub pitch: f32,
        pub on_ground: bool,
    }

    #[derive(drax_derive::DraxTransport, Debug)]
    pub struct GroundPlayer {
        pub on_ground: bool,
    }

    #[derive(drax_derive::DraxTransport, Debug)]
    pub struct MoveVehicle {
        pub x: f64,
        pub y: f64,
        pub z: f64,
        pub yaw: f32,
        pub pitch: f32,
    }

    #[derive(drax_derive::DraxTransport, Debug)]
    pub struct PaddleBoat {
        pub left: bool,
        pub right: bool,
    }

    #[derive(drax_derive::DraxTransport, Debug)]
    pub struct PickItem {
        pub slot: VarInt,
    }

    #[derive(drax_derive::DraxTransport, Debug)]
    pub struct PlaceRecipe {
        pub id: u8,
        pub recipe: Identifier,
        pub shift_down: bool,
    }

    #[derive(drax_derive::DraxTransport, Debug)]
    pub struct PlayerAbilities {
        pub is_flying: u8,
    }

    #[derive(drax_derive::DraxTransport, Debug)]
    pub struct PlayerAction {
        pub action: VarInt,
        pub location: BlockPos,
        pub direction: u8,
        pub sequence: VarInt,
    }

    #[derive(drax_derive::DraxTransport, Debug)]
    pub struct PlayerCommand {
        pub id: VarInt,
        pub action: VarInt,
        pub jump_boost: VarInt,
    }

    #[derive(drax_derive::DraxTransport, Debug)]
    pub struct PlayerInput {
        pub sideways: f32,
        pub forward: f32,
        pub flags: u8,
    }

    #[derive(drax_derive::DraxTransport, Debug)]
    pub struct Pong {
        pub id: i32,
    }

    #[derive(drax_derive::DraxTransport, Debug)]
    pub struct ChangeRecipeBookSettings {
        pub id: VarInt,
        pub is_open: bool,
        pub is_filtering: bool,
    }

    #[derive(drax_derive::DraxTransport, Debug)]
    pub struct SetSeenRecipe {
        pub recipe_id: Identifier,
    }

    #[derive(drax_derive::DraxTransport, Debug)]
    pub struct RenameItem {
        #[drax(limit = 32767)]
        pub name: String,
    }

    #[derive(drax_derive::DraxTransport, Debug)]
    pub struct ResourcePack {
        pub result: VarInt,
    }

    #[derive(drax_derive::DraxTransport, Debug)]
    pub struct SeenAdvancements {
        pub action: VarInt,
        pub tab: Maybe<Identifier>,
    }

    #[derive(drax_derive::DraxTransport, Debug)]
    pub struct SelectTrade {
        pub slot: VarInt,
    }

    #[derive(drax_derive::DraxTransport, Debug)]
    pub struct SetBeaconEffect {
        pub has_primary_effect: bool,
        pub primary_effect: VarInt,
        pub has_secondary_effect: bool,
        pub secondary_effect: VarInt,
    }

    #[derive(drax_derive::DraxTransport, Debug)]
    pub struct SetHeldItem {
        pub slot: i16,
    }

    #[derive(drax_derive::DraxTransport, Debug)]
    pub struct ProgramCommandBlock {
        pub location: BlockPos,
        #[drax(limit = 32767)]
        pub command: String,
        pub mode: VarInt,
        pub flags: u8,
    }

    #[derive(drax_derive::DraxTransport, Debug)]
    pub struct ProgramCommandBlockMinecart {
        pub id: VarInt,
        #[drax(limit = 32767)]
        pub command: String,
        pub track_output: bool,
    }

    #[derive(drax_derive::DraxTransport, Debug)]
    pub struct SetCreativeModeSlot {
        pub slot: i16,
        pub clicked_item: ItemStack,
    }

    #[derive(drax_derive::DraxTransport, Debug)]
    pub struct ProgramJigsawBlock {
        pub location: BlockPos,
        pub name: Identifier,
        pub target: Identifier,
        pub pool: Identifier,
        #[drax(limit = 32767)]
        pub final_state: String,
        pub joint_type: String,
    }

    #[derive(drax_derive::DraxTransport, Debug)]
    pub struct ProgramStructureBlock {
        pub location: BlockPos,
        pub action: VarInt,
        pub mode: VarInt,
        #[drax(limit = 32767)]
        pub name: String,
        pub offset_x: i8,
        pub offset_y: i8,
        pub offset_z: i8,
        pub size_x: i8,
        pub size_y: i8,
        pub size_z: i8,
        pub mirror: VarInt,
        pub rotation: VarInt,
        #[drax(limit = 128)]
        pub metadata: String,
        pub integrity: f32,
        pub seed: VarLong,
        pub flags: u8,
    }

    #[derive(drax_derive::DraxTransport, Debug)]
    pub struct UpdateSign {
        pub location: BlockPos,
        #[drax(limit = 384)]
        pub line1: String,
        #[drax(limit = 384)]
        pub line2: String,
        #[drax(limit = 384)]
        pub line3: String,
        #[drax(limit = 384)]
        pub line4: String,
    }

    #[derive(drax_derive::DraxTransport, Debug)]
    pub struct SwingArm {
        pub hand: VarInt,
    }

    #[derive(drax_derive::DraxTransport, Debug)]
    pub struct TeleportToEntity {
        pub player: Uuid,
    }

    #[derive(drax_derive::DraxTransport, Debug)]
    pub struct UseItemOn {
        pub hand: VarInt,
        pub location: BlockPos,
        pub face: VarInt,
        pub cursor_pos_x: f32,
        pub cursor_pos_y: f32,
        pub cursor_pos_z: f32,
        pub inside_block: bool,
        pub sequence: VarInt,
    }

    #[derive(drax_derive::DraxTransport, Debug)]
    pub struct UseItem {
        pub hand: VarInt,
        pub sequence: VarInt,
    }

    use super::super::CURRENT_VERSION_IMPL;
    
    crate::import_registrations! {
        AcceptTeleportation {
            CURRENT_VERSION_IMPL -> 0x00,
        }
        BlockEntityTagQuery {
            CURRENT_VERSION_IMPL -> 0x01,
        }
        ChangeDifficulty {
            CURRENT_VERSION_IMPL -> 0x02,
        }
        // TODO: Chat nonsense
        ContainerButtonClick {
            CURRENT_VERSION_IMPL -> 0x0A,
        }
        ContainerClick {
            CURRENT_VERSION_IMPL -> 0x0B,
        }
        ContainerClose {
            CURRENT_VERSION_IMPL -> 0x0C,
        }
        PluginMessage {
            CURRENT_VERSION_IMPL -> 0x0D,
        }
        EditBook {
            CURRENT_VERSION_IMPL -> 0x0E,
        }
        EntityTagQuery {
            CURRENT_VERSION_IMPL -> 0x0F,
        }
        Interact {
            CURRENT_VERSION_IMPL -> 0x10,
        }
        JigsawGenerate {
            CURRENT_VERSION_IMPL -> 0x11,
        }
        KeepAlive {
            CURRENT_VERSION_IMPL -> 0x12,
        }
        LockDifficulty {
            CURRENT_VERSION_IMPL -> 0x13,
        }
        MovePlayer {
            CURRENT_VERSION_IMPL -> 0x14,
        }
        MoveRotatePlayer {
            CURRENT_VERSION_IMPL -> 0x15,
        }
        RotatePlayer {
            CURRENT_VERSION_IMPL -> 0x16,
        }
        GroundPlayer {
            CURRENT_VERSION_IMPL -> 0x17,
        }
        MoveVehicle {
            CURRENT_VERSION_IMPL -> 0x18,
        }
        PaddleBoat {
            CURRENT_VERSION_IMPL -> 0x19,
        }
        PickItem {
            CURRENT_VERSION_IMPL -> 0x1A,
        }
        PlaceRecipe{
            CURRENT_VERSION_IMPL -> 0x1B,
        }
        PlayerAbilities {
            CURRENT_VERSION_IMPL -> 0x1C,
        }
        PlayerAction {
            CURRENT_VERSION_IMPL -> 0x1D,
        }
        PlayerCommand {
            CURRENT_VERSION_IMPL -> 0x1E,
        }
        PlayerInput {
            CURRENT_VERSION_IMPL -> 0x1F,
        }
        Pong {
            CURRENT_VERSION_IMPL -> 0x20,
        }
        ChangeRecipeBookSettings {
            CURRENT_VERSION_IMPL -> 0x21,
        }
        SetSeenRecipe {
            CURRENT_VERSION_IMPL -> 0x22,
        }
        RenameItem {
            CURRENT_VERSION_IMPL -> 0x23,
        }
        ResourcePack {
            CURRENT_VERSION_IMPL -> 0x24,
        }
        SeenAdvancements {
            CURRENT_VERSION_IMPL -> 0x25,
        }
        SelectTrade {
            CURRENT_VERSION_IMPL -> 0x26,
        }
        SetBeaconEffect {
            CURRENT_VERSION_IMPL -> 0x27,
        }
        SetHeldItem {
            CURRENT_VERSION_IMPL -> 0x28,
        }
        ProgramCommandBlock {
            CURRENT_VERSION_IMPL -> 0x29,
        }
        ProgramCommandBlockMinecart {
            CURRENT_VERSION_IMPL -> 0x2A,
        }
        SetCreativeModeSlot {
            CURRENT_VERSION_IMPL -> 0x2B,
        }
        ProgramJigsawBlock {
            CURRENT_VERSION_IMPL -> 0x2C,
        }
        ProgramStructureBlock {
            CURRENT_VERSION_IMPL -> 0x2D,
        }
        UpdateSign {
            CURRENT_VERSION_IMPL -> 0x2E,
        }
        SwingArm {
            CURRENT_VERSION_IMPL -> 0x2F,
        }
        TeleportToEntity {
            CURRENT_VERSION_IMPL -> 0x30,
        }
        UseItemOn {
            CURRENT_VERSION_IMPL -> 0x31,
        }
        UseItem {
            CURRENT_VERSION_IMPL -> 0x32,
        }
    }
}
=======
pub struct BlockEntityInfo {
    pub packed_xz: u8,
    pub y: i16,
    pub block_type: VarInt,
    pub tag: CompoundTag,
}

#[derive(drax_derive::DraxTransport, Debug)]
pub struct LevelChunkData {
    pub chunk: Chunk,
    pub block_entities: SizedVec<BlockEntityInfo>,
}

#[derive(drax_derive::DraxTransport, Debug)]
pub struct LightUpdateData {
    pub trust_edges: bool,
    pub sky_y_mask: SizedVec<u64>,
    pub block_y_mask: SizedVec<u64>,
    pub empty_sky_y_mask: SizedVec<u64>,
    pub empty_block_y_mask: SizedVec<u64>,
    pub sky_updates: SizedVec<SizedVec<u8>>,
    pub block_updates: SizedVec<SizedVec<u8>>,
}

#[derive(drax_derive::DraxTransport, Debug)]
#[drax(key = {match u8})]
pub enum GameType {
    Survival,
    Creative,
    Adventure,
    Spectator,
    #[drax(key = {255u8})]
    None,
}

#[derive(drax_derive::DraxTransport, Debug)]
pub struct AddPlayerEntry {
    pub profile: GameProfile,
    pub game_type: GameType,
    pub latency: VarInt,
    #[drax(json = 262144)]
    pub display_name: Maybe<Chat>,
    pub key_data: Maybe<crate::protocol::login::MojangIdentifiedKey>,
}

#[derive(drax_derive::DraxTransport, Debug)]
pub struct UpdateGameModeEntry {
    pub uuid: Uuid,
    pub game_type: GameType,
}

#[derive(drax_derive::DraxTransport, Debug)]
pub struct UpdateLatencyEntry {
    pub uuid: Uuid,
    pub latency: VarInt,
}

#[derive(drax_derive::DraxTransport, Debug)]
pub struct UpdateDisplayNameEntry {
    pub uuid: Uuid,
    #[drax(json = 32767)]
    pub display_name: Maybe<Chat>,
}

#[derive(drax_derive::DraxTransport, Debug)]
pub struct RemovePlayerEntry {
    pub uuid: Uuid,
}

#[derive(drax_derive::BitMapTransport, Debug)]
pub struct PlayerAbilitiesBitMap {
    pub invulnerable: bool,
    pub flying: bool,
    pub can_fly: bool,
    pub instant_build: bool,
}

pub mod sb {}
>>>>>>> f5808374

pub mod cb {
    use drax::{nbt::CompoundTag, Maybe, SizedVec, VarInt};

    use crate::{chat::Chat, commands::Command};

    #[derive(drax_derive::DraxTransport, Debug)]
    pub struct DeclareCommands {
        pub commands: SizedVec<Command>,
        pub root_index: VarInt,
    }

    #[derive(drax_derive::DraxTransport, Debug)]
    pub struct PluginMessage {
        pub identifier: String,
        pub data: Vec<u8>,
    }

    #[derive(drax_derive::DraxTransport, Debug)]
    pub struct Disconnect {
        #[drax(json = 32767)]
        pub reason: Chat,
    }

    #[derive(drax_derive::DraxTransport, Debug)]
    pub struct KeepAlive {
        pub id: u64,
    }

    #[derive(drax_derive::DraxTransport, Debug)]
    pub struct LevelChunkWithLight {
        pub chunk_data: super::LevelChunkData,
        pub light_data: super::LightUpdateData,
    }

    #[derive(drax_derive::DraxTransport, Debug)]
    pub struct JoinGame {
        pub player_id: i32,
        pub hardcore: bool,
        pub game_type: super::GameType,
        pub previous_game_type: super::GameType,
        pub levels: SizedVec<String>,
        pub codec: CompoundTag,
        pub dimension_type: String,
        pub dimension: String,
        pub seed: u64,
        pub max_players: VarInt,
        pub chunk_radius: VarInt,
        pub simulation_distance: VarInt,
        pub reduced_debug_info: bool,
        pub show_death_screen: bool,
        pub is_debug: bool,
        pub is_flat: bool,
        pub last_death_location: Maybe<super::BlockPos>,
    }

    #[derive(drax_derive::DraxTransport, Debug)]
    pub struct PlayerAbilities {
        pub player_abilities_map: super::PlayerAbilitiesBitMap,
        pub flying_speed: f32,
        pub fov_modifier: f32,
    }

    #[derive(drax_derive::DraxTransport, Debug)]
    #[drax(key = {match VarInt})]
    pub enum PlayerInfo {
        AddPlayer(SizedVec<super::AddPlayerEntry>),
        UpdateGameMode(SizedVec<super::UpdateGameModeEntry>),
        UpdateLatency(SizedVec<super::UpdateLatencyEntry>),
        UpdateDisplayName(SizedVec<super::UpdateDisplayNameEntry>),
        RemovePlayer(SizedVec<super::RemovePlayerEntry>),
    }

    #[derive(drax_derive::DraxTransport, Debug)]
    pub struct PlayerPosition {
        pub x: f64,
        pub y: f64,
        pub z: f64,
        pub y_rot: f32,
        pub x_rot: f32,
        pub relative_arguments: super::RelativeArgument,
        pub id: VarInt,
        pub dismount_vehicle: bool,
    }

    #[derive(drax_derive::DraxTransport, Debug)]
    pub struct SetSubtitle {
        #[drax(json = 32767)]
        pub text: Chat,
    }

    #[derive(drax_derive::DraxTransport, Debug)]
    pub struct SetTitle {
        #[drax(json = 32767)]
        pub text: Chat,
    }

    #[derive(drax_derive::DraxTransport, Debug)]
    pub struct SetTitleAnimationTimes {
        pub fade_in: i32,
        pub stay: i32,
        pub fade_out: i32,
    }

    use super::super::CURRENT_VERSION_IMPL;

    crate::import_registrations! {
        DeclareCommands {
            CURRENT_VERSION_IMPL -> 0xF,
        }

        PluginMessage {
            CURRENT_VERSION_IMPL -> 0x16,
        }

        Disconnect {
            CURRENT_VERSION_IMPL -> 0x19,
        }

        KeepAlive {
            CURRENT_VERSION_IMPL -> 0x20,
        }

        LevelChunkWithLight {
            CURRENT_VERSION_IMPL -> 0x21,
        }

        JoinGame {
            CURRENT_VERSION_IMPL -> 0x25,
        }

        PlayerAbilities {
            CURRENT_VERSION_IMPL -> 0x31,
        }

        PlayerInfo {
            CURRENT_VERSION_IMPL -> 0x37,
        }

        PlayerPosition {
            CURRENT_VERSION_IMPL -> 0x39,
        }

        SetSubtitle {
            CURRENT_VERSION_IMPL -> 0x5B,
        }

        SetTitle {
            CURRENT_VERSION_IMPL -> 0x5D,
        }

        SetTitleAnimationTimes {
            CURRENT_VERSION_IMPL -> 0x5E,
        }
    }
}<|MERGE_RESOLUTION|>--- conflicted
+++ resolved
@@ -1,13 +1,9 @@
-<<<<<<< HEAD
-use drax::{nbt::CompoundTag, VarInt, Maybe};
-=======
 use drax::{nbt::CompoundTag, Maybe, SizedVec, VarInt};
 use uuid::Uuid;
 
 use crate::chat::Chat;
 
 use super::{chunk::Chunk, GameProfile};
->>>>>>> f5808374
 
 const MULTIPLY_DE_BRUIJN_BIT_POSITION: [i32; 32] = [
     0, 1, 28, 2, 29, 14, 24, 3, 30, 22, 20, 15, 25, 17, 4, 8, 31, 27, 13, 23, 21, 19, 16, 7, 26,
@@ -124,7 +120,6 @@
 }
 
 #[derive(drax_derive::DraxTransport, Debug)]
-<<<<<<< HEAD
 pub struct Identifier {
     pub data: String,
 }
@@ -207,6 +202,84 @@
     }
 }
 
+#[derive(drax_derive::DraxTransport, Debug)]
+pub struct BlockEntityInfo {
+    pub packed_xz: u8,
+    pub y: i16,
+    pub block_type: VarInt,
+    pub tag: CompoundTag,
+}
+
+#[derive(drax_derive::DraxTransport, Debug)]
+pub struct LevelChunkData {
+    pub chunk: Chunk,
+    pub block_entities: SizedVec<BlockEntityInfo>,
+}
+
+#[derive(drax_derive::DraxTransport, Debug)]
+pub struct LightUpdateData {
+    pub trust_edges: bool,
+    pub sky_y_mask: SizedVec<u64>,
+    pub block_y_mask: SizedVec<u64>,
+    pub empty_sky_y_mask: SizedVec<u64>,
+    pub empty_block_y_mask: SizedVec<u64>,
+    pub sky_updates: SizedVec<SizedVec<u8>>,
+    pub block_updates: SizedVec<SizedVec<u8>>,
+}
+
+#[derive(drax_derive::DraxTransport, Debug)]
+#[drax(key = {match u8})]
+pub enum GameType {
+    Survival,
+    Creative,
+    Adventure,
+    Spectator,
+    #[drax(key = {255u8})]
+    None,
+}
+
+#[derive(drax_derive::DraxTransport, Debug)]
+pub struct AddPlayerEntry {
+    pub profile: GameProfile,
+    pub game_type: GameType,
+    pub latency: VarInt,
+    #[drax(json = 262144)]
+    pub display_name: Maybe<Chat>,
+    pub key_data: Maybe<crate::protocol::login::MojangIdentifiedKey>,
+}
+
+#[derive(drax_derive::DraxTransport, Debug)]
+pub struct UpdateGameModeEntry {
+    pub uuid: Uuid,
+    pub game_type: GameType,
+}
+
+#[derive(drax_derive::DraxTransport, Debug)]
+pub struct UpdateLatencyEntry {
+    pub uuid: Uuid,
+    pub latency: VarInt,
+}
+
+#[derive(drax_derive::DraxTransport, Debug)]
+pub struct UpdateDisplayNameEntry {
+    pub uuid: Uuid,
+    #[drax(json = 32767)]
+    pub display_name: Maybe<Chat>,
+}
+
+#[derive(drax_derive::DraxTransport, Debug)]
+pub struct RemovePlayerEntry {
+    pub uuid: Uuid,
+}
+
+#[derive(drax_derive::BitMapTransport, Debug)]
+pub struct PlayerAbilitiesBitMap {
+    pub invulnerable: bool,
+    pub flying: bool,
+    pub can_fly: bool,
+    pub instant_build: bool,
+}
+
 pub mod sb {
     use drax::VarLong;
     use drax::{nbt::CompoundTag, Maybe, SizedVec, VarInt};
@@ -678,86 +751,6 @@
         }
     }
 }
-=======
-pub struct BlockEntityInfo {
-    pub packed_xz: u8,
-    pub y: i16,
-    pub block_type: VarInt,
-    pub tag: CompoundTag,
-}
-
-#[derive(drax_derive::DraxTransport, Debug)]
-pub struct LevelChunkData {
-    pub chunk: Chunk,
-    pub block_entities: SizedVec<BlockEntityInfo>,
-}
-
-#[derive(drax_derive::DraxTransport, Debug)]
-pub struct LightUpdateData {
-    pub trust_edges: bool,
-    pub sky_y_mask: SizedVec<u64>,
-    pub block_y_mask: SizedVec<u64>,
-    pub empty_sky_y_mask: SizedVec<u64>,
-    pub empty_block_y_mask: SizedVec<u64>,
-    pub sky_updates: SizedVec<SizedVec<u8>>,
-    pub block_updates: SizedVec<SizedVec<u8>>,
-}
-
-#[derive(drax_derive::DraxTransport, Debug)]
-#[drax(key = {match u8})]
-pub enum GameType {
-    Survival,
-    Creative,
-    Adventure,
-    Spectator,
-    #[drax(key = {255u8})]
-    None,
-}
-
-#[derive(drax_derive::DraxTransport, Debug)]
-pub struct AddPlayerEntry {
-    pub profile: GameProfile,
-    pub game_type: GameType,
-    pub latency: VarInt,
-    #[drax(json = 262144)]
-    pub display_name: Maybe<Chat>,
-    pub key_data: Maybe<crate::protocol::login::MojangIdentifiedKey>,
-}
-
-#[derive(drax_derive::DraxTransport, Debug)]
-pub struct UpdateGameModeEntry {
-    pub uuid: Uuid,
-    pub game_type: GameType,
-}
-
-#[derive(drax_derive::DraxTransport, Debug)]
-pub struct UpdateLatencyEntry {
-    pub uuid: Uuid,
-    pub latency: VarInt,
-}
-
-#[derive(drax_derive::DraxTransport, Debug)]
-pub struct UpdateDisplayNameEntry {
-    pub uuid: Uuid,
-    #[drax(json = 32767)]
-    pub display_name: Maybe<Chat>,
-}
-
-#[derive(drax_derive::DraxTransport, Debug)]
-pub struct RemovePlayerEntry {
-    pub uuid: Uuid,
-}
-
-#[derive(drax_derive::BitMapTransport, Debug)]
-pub struct PlayerAbilitiesBitMap {
-    pub invulnerable: bool,
-    pub flying: bool,
-    pub can_fly: bool,
-    pub instant_build: bool,
-}
-
-pub mod sb {}
->>>>>>> f5808374
 
 pub mod cb {
     use drax::{nbt::CompoundTag, Maybe, SizedVec, VarInt};
