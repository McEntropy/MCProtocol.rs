--- conflicted
+++ resolved
@@ -684,23 +684,11 @@
             return Err(BitSetValidationError(format!("Out of range.")));
         }
         let section = &mut self.chunk_sections[section_index as usize];
-<<<<<<< HEAD
-        let state_index = Self::state_index_from(x, y, z);
-        let mutated = section
-            .states
-            .set(Strategy::Section, state_index, block_id)?;
-        println!("{}", mutated);
-        if mutated != block_id || mutated == VarInt::from(-1) {
-            let x_and = x & 15;
-            let z_and = z & 15;
-            self.height_maps.update_inner(x_and, y & 15, z_and, block_id)?;
-=======
         let mutated = section.set_block_id(x & 0xF, y & 0xF, z & 0xF, block_id)?;
         if mutated != block_id || mutated == VarInt::from(-1) {
             let x_and = x & 0xF;
             let z_and = z & 0xF;
             self.height_maps.update_inner(x_and, y, z_and, block_id)?;
->>>>>>> 9ae1357e
             if block_id == 0 {
                 section.decrement_non_empty_block_count();
             } else {
